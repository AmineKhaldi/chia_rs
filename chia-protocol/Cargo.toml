--- conflicted
+++ resolved
@@ -17,14 +17,9 @@
 hex = "0.4.3"
 chia_streamable_macro = { version = "0.2.4", path = "../chia_streamable_macro" }
 chia_py_streamable_macro = { version = "0.1.3", path = "../chia_py_streamable_macro", optional = true }
-<<<<<<< HEAD
 clvmr = "0.3.0"
-chia-traits = { path = "../chia-traits" }
-=======
-clvmr = "0.2.7"
 chia-traits = { version = "0.1.0", path = "../chia-traits" }
 clvm-traits = { version = "0.1.0", path = "../clvm-traits", features = ["derive"] }
->>>>>>> 563e3601
 
 [dev-dependencies]
 rstest = "0.17.0"
